--- conflicted
+++ resolved
@@ -23,17 +23,10 @@
     operator: OperatorInfo,
     logger: Option<::logging::Logger>,
     phantom: ::std::marker::PhantomData<(K, V, R)>,
-<<<<<<< HEAD
     advance_frontier: Vec<T>,            // Times after which the trace must accumulate correctly.
     through_frontier: Vec<T>,            // Times after which the trace must be able to subset its inputs.
     merging: Vec<MergeLevel<K,V,T,R,B>>, // Several possibly shared collections of updates.
     pending: Vec<B>,                     // Batches at times in advance of `frontier`.
-=======
-    advance_frontier: Vec<T>,                   // Times after which the trace must accumulate correctly.
-    through_frontier: Vec<T>,                   // Times after which the trace must be able to subset its inputs.
-    merging: Vec<Option<MergeState<K,V,T,R,B>>>,// Several possibly shared collections of updates.
-    pending: Vec<B>,                       // Batches at times in advance of `frontier`.
->>>>>>> 52911d95
     upper: Vec<T>,
     effort: usize,
 }
@@ -76,36 +69,23 @@
         let mut cursors = Vec::new();
         let mut storage = Vec::new();
 
-<<<<<<< HEAD
-            for merge_state in self.merging.iter().rev() {
-                match *merge_state.merge_state() {
-                    Some(MergeState::Double(ref batch1, ref batch2, _, _)) => {
-=======
         for merge_state in self.merging.iter().rev() {
-            match *merge_state {
-                Some(MergeState::Merging(ref batch1, ref batch2, _, _)) => {
+            match *merge_state.merge_state() {
+                Some(MergeState::Double(ref batch1, ref batch2, _, _)) => {
                     if !batch1.is_empty() {
->>>>>>> 52911d95
                         cursors.push(batch1.cursor());
                         storage.push(batch1.clone());
                     }
                     if !batch2.is_empty() {
                         cursors.push(batch2.cursor());
                         storage.push(batch2.clone());
-<<<<<<< HEAD
-                    },
-                    Some(MergeState::Single(ref batch)) => {
-=======
                     }
                 },
-                Some(MergeState::Complete(ref batch)) => {
-                    if !batch.is_empty() {
->>>>>>> 52911d95
-                        cursors.push(batch.cursor());
-                        storage.push(batch.clone());
-                    }
+                Some(MergeState::Single(ref batch)) => {
+                    cursors.push(batch.cursor());
+                    storage.push(batch.clone());
                 },
-                None => { }
+                None => { },
             }
         }
 
