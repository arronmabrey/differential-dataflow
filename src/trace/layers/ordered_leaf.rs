--- conflicted
+++ resolved
@@ -4,12 +4,9 @@
 
 use super::{Trie, Cursor, Builder, MergeBuilder, TupleBuilder};
 
-<<<<<<< HEAD
 /// An ordered leaf builds itself.
 pub type OrderedLeafBuilder<K, R> = OrderedLeaf<K, R>;
 
-=======
->>>>>>> f75d33f9
 /// A layer of unordered values.
 #[derive(Debug, Eq, PartialEq, Clone, Abomonation)]
 pub struct OrderedLeaf<K, R> {
@@ -32,33 +29,19 @@
     }
 }
 
-<<<<<<< HEAD
-impl<K: Ord+Clone, R: Diff+Clone> Builder for OrderedLeaf<K, R> {
-=======
-/// A builder for unordered values.
-pub struct OrderedLeafBuilder<K, R> {
-    /// Unordered values.
-    pub vals: Vec<(K, R)>,
-}
-
-impl<K: Ord+Clone, R: Monoid+Clone> Builder for OrderedLeafBuilder<K, R> {
->>>>>>> f75d33f9
+impl<K: Ord+Clone, R: Monoid+Clone> Builder for OrderedLeaf<K, R> {
     type Trie = OrderedLeaf<K, R>;
     fn boundary(&mut self) -> usize { self.vals.len() }
     fn done(self) -> Self::Trie { OrderedLeaf { vals: self.vals } }
 }
 
-<<<<<<< HEAD
-impl<K: Ord+Clone, R: Diff+Clone> MergeBuilder for OrderedLeaf<K, R> {
+impl<K: Ord+Clone, R: Monoid+Clone> MergeBuilder for OrderedLeaf<K, R> {
 
     fn merge_into(mut trie: Self::Trie) -> Self {
         trie.vals.clear();
         trie
     }
 
-=======
-impl<K: Ord+Clone, R: Monoid+Clone> MergeBuilder for OrderedLeafBuilder<K, R> {
->>>>>>> f75d33f9
     fn with_capacity(other1: &Self::Trie, other2: &Self::Trie) -> Self {
         OrderedLeafBuilder {
             vals: Vec::with_capacity(<OrderedLeaf<K, R> as Trie>::keys(other1) + <OrderedLeaf<K, R> as Trie>::keys(other2)),
@@ -112,11 +95,7 @@
     }
 }
 
-<<<<<<< HEAD
-impl<K: Ord+Clone, R: Diff+Clone> TupleBuilder for OrderedLeaf<K, R> {
-=======
-impl<K: Ord+Clone, R: Monoid+Clone> TupleBuilder for OrderedLeafBuilder<K, R> {
->>>>>>> f75d33f9
+impl<K: Ord+Clone, R: Monoid+Clone> TupleBuilder for OrderedLeaf<K, R> {
     type Item = (K, R);
     fn new() -> Self { OrderedLeafBuilder { vals: Vec::new() } }
     fn with_capacity(cap: usize) -> Self { OrderedLeafBuilder { vals: Vec::with_capacity(cap) } }
