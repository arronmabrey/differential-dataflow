--- conflicted
+++ resolved
@@ -664,17 +664,10 @@
     pub fn lookup(&self, queries: &Stream<G, (Tr::Key, G::Timestamp)>) -> Stream<G, (Tr::Key, Tr::Val, G::Timestamp, Tr::R)>
     where
         G::Timestamp: Data+Lattice+Ord+TotalOrder,
-<<<<<<< HEAD
-        K: ExchangeData+Hashable,
-        V: ExchangeData,
-        R: Monoid,
-        T: 'static
-=======
-        Tr::Key: Data+Hashable,
-        Tr::Val: Data,
-        Tr::R: Monoid,
+        Tr::Key: ExchangeData+Hashable,
+        Tr::Val: ExchangeData,
+        Tr::R: ExchangeData+Monoid,
         Tr: 'static,
->>>>>>> a27cf74c
     {
         // while the arrangement is already correctly distributed, the query stream may not be.
         let exchange = Exchange::new(move |update: &(Tr::Key,G::Timestamp)| update.0.hashed().as_u64());
@@ -1019,17 +1012,11 @@
     fn arrange_by_key(&self) -> Arranged<G, TraceAgent<DefaultValTrace<K, V, G::Timestamp, R>>>;
 }
 
-<<<<<<< HEAD
 impl<G: Scope, K: ExchangeData+Hashable, V: ExchangeData, R: ExchangeData+Monoid> ArrangeByKey<G, K, V, R> for Collection<G, (K,V), R>
-where G::Timestamp: Lattice+Ord {
-    fn arrange_by_key(&self) -> Arranged<G, K, V, R, TraceAgent<K, V, G::Timestamp, R, DefaultValTrace<K, V, G::Timestamp, R>>> {
-=======
-impl<G: Scope, K: Data+Hashable, V: Data, R: Monoid> ArrangeByKey<G, K, V, R> for Collection<G, (K,V), R>
 where
     G::Timestamp: Lattice+Ord
 {
     fn arrange_by_key(&self) -> Arranged<G, TraceAgent<DefaultValTrace<K, V, G::Timestamp, R>>> {
->>>>>>> a27cf74c
         self.arrange()
     }
 }
@@ -1052,17 +1039,11 @@
 }
 
 
-<<<<<<< HEAD
 impl<G: Scope, K: ExchangeData+Hashable, R: ExchangeData+Monoid> ArrangeBySelf<G, K, R> for Collection<G, K, R>
-where G::Timestamp: Lattice+Ord {
-    fn arrange_by_self(&self) -> Arranged<G, K, (), R, TraceAgent<K, (), G::Timestamp, R, DefaultKeyTrace<K, G::Timestamp, R>>> {
-=======
-impl<G: Scope, K: Data+Hashable, R: Monoid> ArrangeBySelf<G, K, R> for Collection<G, K, R>
 where
     G::Timestamp: Lattice+Ord
 {
     fn arrange_by_self(&self) -> Arranged<G, TraceAgent<DefaultKeyTrace<K, G::Timestamp, R>>> {
->>>>>>> a27cf74c
         self.map(|k| (k, ()))
             .arrange()
     }
