--- conflicted
+++ resolved
@@ -165,15 +165,10 @@
                     if let Some(compact) = compact {
 
                         for key in &compact.keys {
-<<<<<<< HEAD
                             stash.push(index.clone());
                             source1.interesting_times(key, &index, &mut stash);
                             for time in &stash {
-                                let mut queue = to_do.entry_or_insert((*time).clone(), || { notificator.notify_at(time); Vec::new() });
-=======
-                            for time in source1.interesting_times(key, index.time()).iter() {
                                 let mut queue = to_do.entry_or_insert((*time).clone(), || { notificator.notify_at(index.delayed(time)); Vec::new() });
->>>>>>> 63747b6f
                                 queue.push((*key).clone());
                             }
                             stash.clear();
@@ -207,15 +202,10 @@
                     if let Some(compact) = compact {
 
                         for key in &compact.keys {
-<<<<<<< HEAD
                             stash.push(index.clone());
                             source2.interesting_times(key, &index, &mut stash);
                             for time in &stash {
-                                let mut queue = to_do.entry_or_insert((*time).clone(), || { notificator.notify_at(time); Vec::new() });
-=======
-                            for time in source2.interesting_times(key, index.time()).iter() {
                                 let mut queue = to_do.entry_or_insert((*time).clone(), || { notificator.notify_at(index.delayed(time)); Vec::new() });
->>>>>>> 63747b6f
                                 queue.push((*key).clone());
                             }
                             stash.clear();
@@ -258,11 +248,7 @@
 
                         // push differences in to Compact.
                         let mut compact = accumulation.session();
-<<<<<<< HEAD
                         for (val, wgt) in Coalesce::coalesce(result.get_collection(&key, &index)
-=======
-                        for (val, wgt) in Coalesce::coalesce(unsafe { result.get_collection_using(&key, &index.time(), &mut heap3) }
->>>>>>> 63747b6f
                                                                    .map(|(v, w)| (v,-w))
                                                                    .merge_by(buffer.iter().map(|&(ref v, w)| (v, w)), |x,y| {
                                                                         x.0 <= y.0
